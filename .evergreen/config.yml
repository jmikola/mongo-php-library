########################################
# Evergreen Template for MongoDB Drivers
########################################

# When a task that used to pass starts to fail
# Go through all versions that may have been skipped to detect
# when the task started failing
stepback: true

# Mark a failure as a system/bootstrap failure (purple box) rather then a task
# failure by default.
# Actual testing tasks are marked with `type: test`
command_type: system

# Protect ourself against rogue test case, or curl gone wild, that runs forever
# Good rule of thumb: the averageish length a task takes, times 5
# That roughly accounts for variable system performance for various buildvariants
exec_timeout_secs: 1800 # 6 minutes is the longest we'll ever run

# What to do when evergreen hits the timeout (`post:` tasks are run automatically)
timeout:
  - command: shell.exec
    params:
      script: |
        ls -la

functions:
  "fetch source":
    # Executes git clone and applies the submitted patch, if any
    - command: git.get_project
      params:
        directory: "src"
    # Make an evergreen exapanstion file with dynamic values
    - command: shell.exec
      params:
        working_dir: "src"
        script: |
           # Get the current unique version of this checkout
           if [ "${is_patch}" = "true" ]; then
              CURRENT_VERSION=$(git describe)-patch-${version_id}
           else
              CURRENT_VERSION=latest
           fi

           export DRIVERS_TOOLS="$(pwd)/../drivers-tools"
           export PROJECT_DIRECTORY="$(pwd)"

           # Python has cygwin path problems on Windows. Detect prospective mongo-orchestration home directory
           if [ "Windows_NT" = "$OS" ]; then # Magic variable in cygwin
              export DRIVERS_TOOLS=$(cygpath -m $DRIVERS_TOOLS)
              export PROJECT_DIRECTORY=$(cygpath -m $PROJECT_DIRECTORY)
           fi

           export MONGO_ORCHESTRATION_HOME="$DRIVERS_TOOLS/.evergreen/orchestration"
           export MONGODB_BINARIES="$DRIVERS_TOOLS/mongodb/bin"
           export UPLOAD_BUCKET="${project}"

           cat <<EOT > expansion.yml
           CURRENT_VERSION: "$CURRENT_VERSION"
           DRIVERS_TOOLS: "$DRIVERS_TOOLS"
           MONGO_ORCHESTRATION_HOME: "$MONGO_ORCHESTRATION_HOME"
           MONGODB_BINARIES: "$MONGODB_BINARIES"
           UPLOAD_BUCKET: "$UPLOAD_BUCKET"
           PROJECT_DIRECTORY: "$PROJECT_DIRECTORY"
           PREPARE_SHELL: |
              set -o errexit
              export DRIVERS_TOOLS="$DRIVERS_TOOLS"
              export MONGO_ORCHESTRATION_HOME="$MONGO_ORCHESTRATION_HOME"
              export MONGODB_BINARIES="$MONGODB_BINARIES"
              export UPLOAD_BUCKET="$UPLOAD_BUCKET"
              export PROJECT_DIRECTORY="$PROJECT_DIRECTORY"

              export TMPDIR="$MONGO_ORCHESTRATION_HOME/db"
              export PATH="$MONGODB_BINARIES:$PATH"
              export PROJECT="${project}"
           EOT
           # See what we've done
           cat expansion.yml

    # Load the expansion file to make an evergreen variable with the current unique version
    - command: expansions.update
      params:
        file: src/expansion.yml

  "prepare resources":
    - command: shell.exec
      params:
        script: |
          ${PREPARE_SHELL}
          rm -rf $DRIVERS_TOOLS
          if [ "${project}" = "drivers-tools" ]; then
            # If this was a patch build, doing a fresh clone would not actually test the patch
            cp -R ${PROJECT_DIRECTORY}/ $DRIVERS_TOOLS
          else
            git clone https://github.com/mongodb-labs/drivers-evergreen-tools.git --depth 1 $DRIVERS_TOOLS
          fi
          echo "{ \"releases\": { \"default\": \"$MONGODB_BINARIES\" }}" > $MONGO_ORCHESTRATION_HOME/orchestration.config

  "upload mo artifacts":
    - command: shell.exec
      params:
        script: |
          ${PREPARE_SHELL}
          find $MONGO_ORCHESTRATION_HOME -name \*.log | xargs tar czf mongodb-logs.tar.gz
    - command: s3.put
      params:
        aws_key: ${aws_key}
        aws_secret: ${aws_secret}
        local_file: mongodb-logs.tar.gz
        remote_file: ${UPLOAD_BUCKET}/${build_variant}/${revision}/${version_id}/${build_id}/logs/${task_id}-${execution}-mongodb-logs.tar.gz
        bucket: mciuploads
        permissions: public-read
        content_type: ${content_type|application/x-gzip}
        display_name: "mongodb-logs.tar.gz"
    - command: s3.put
      params:
        aws_key: ${aws_key}
        aws_secret: ${aws_secret}
        local_file: ${DRIVERS_TOOLS}/.evergreen/orchestration/server.log
        remote_file: ${UPLOAD_BUCKET}/${build_variant}/${revision}/${version_id}/${build_id}/logs/${task_id}-${execution}-orchestration.log
        bucket: mciuploads
        permissions: public-read
        content_type: ${content_type|text/plain}
        display_name: "orchestration.log"

  "upload working dir":
    - command: archive.targz_pack
      params:
        target: "working-dir.tar.gz"
        source_dir: ${PROJECT_DIRECTORY}/
        include:
          - "./**"
    - command: s3.put
      params:
        aws_key: ${aws_key}
        aws_secret: ${aws_secret}
        local_file: working-dir.tar.gz
        remote_file: ${UPLOAD_BUCKET}/${build_variant}/${revision}/${version_id}/${build_id}/artifacts/${task_id}-${execution}-working-dir.tar.gz
        bucket: mciuploads
        permissions: public-read
        content_type: ${content_type|application/x-gzip}
        display_name: "working-dir.tar.gz"
    - command: archive.targz_pack
      params:
        target: "drivers-dir.tar.gz"
        source_dir: ${DRIVERS_TOOLS}
        include:
          - "./**"
        exclude_files:
          # Windows cannot read the mongod *.lock files because they are locked.
          - "*.lock"
    - command: s3.put
      params:
        aws_key: ${aws_key}
        aws_secret: ${aws_secret}
        local_file: drivers-dir.tar.gz
        remote_file: ${UPLOAD_BUCKET}/${build_variant}/${revision}/${version_id}/${build_id}/artifacts/${task_id}-${execution}-drivers-dir.tar.gz
        bucket: mciuploads
        permissions: public-read
        content_type: ${content_type|application/x-gzip}
        display_name: "drivers-dir.tar.gz"

  "upload test results":
    - command: attach.xunit_results
      params:
        # Uploading test results does not work when using ${PROJECT_DIRECTORY},
        # so we use an absolute path to work around this
        file: "src/test-results.xml"
    - command: attach.results
      params:
        file_location: "${DRIVERS_TOOLS}/results.json"

  "bootstrap mongo-orchestration":
    - command: shell.exec
      params:
        script: |
          ${PREPARE_SHELL}
          MONGODB_VERSION=${VERSION} ORCHESTRATION_FILE=${ORCHESTRATION_FILE} TOPOLOGY=${TOPOLOGY} AUTH=${AUTH} SSL=${SSL} STORAGE_ENGINE=${STORAGE_ENGINE} LOAD_BALANCER=${LOAD_BALANCER} REQUIRE_API_VERSION=${REQUIRE_API_VERSION} sh ${DRIVERS_TOOLS}/.evergreen/run-orchestration.sh
    # run-orchestration generates expansion file with MONGODB_URI and CRYPT_SHARED_LIB_PATH
    - command: expansions.update
      params:
        file: mo-expansion.yml

  "stop mongo-orchestration":
    - command: shell.exec
      params:
        script: |
          ${PREPARE_SHELL}
          sh ${DRIVERS_TOOLS}/.evergreen/stop-orchestration.sh

  "bootstrap mongohoused":
    - command: shell.exec
      params:
        script: |
          VARIANT=${VARIANT} DRIVERS_TOOLS="${DRIVERS_TOOLS}" sh ${DRIVERS_TOOLS}/.evergreen/atlas_data_lake/build-mongohouse-local.sh
    - command: shell.exec
      params:
        background: true
        script: |
          DRIVERS_TOOLS="${DRIVERS_TOOLS}" sh ${DRIVERS_TOOLS}/.evergreen/atlas_data_lake/run-mongohouse-local.sh

  "create serverless instance":
    - command: shell.exec
      params:
        working_dir: "src"
        script: |
          ${PREPARE_SHELL}
          SERVERLESS_DRIVERS_GROUP=${SERVERLESS_DRIVERS_GROUP} \
          SERVERLESS_API_PUBLIC_KEY=${SERVERLESS_API_PUBLIC_KEY} \
          SERVERLESS_API_PRIVATE_KEY=${SERVERLESS_API_PRIVATE_KEY} \
          bash ${DRIVERS_TOOLS}/.evergreen/serverless/create-instance.sh
    - command: expansions.update
      params:
        file: src/serverless-expansion.yml
    - command: shell.exec
      params:
        shell: "bash"
        script: |
          ${PREPARE_SHELL}
          
          if [ -z "${SERVERLESS_MONGODB_VERSION}" ]; then
            echo "expected SERVERLESS_MONGODB_VERSION to be set"
            exit 1
          fi
          
          # Download the enterprise server download for current platform to $MONGODB_BINARIES.
          # This is required for tests that need mongocryptd.
          # $MONGODB_BINARIES is added to the $PATH in fetch-source.
          ${PYTHON3_BINARY} $DRIVERS_TOOLS/.evergreen/mongodl.py \
              --component archive \
              --version ${SERVERLESS_MONGODB_VERSION} \
              --edition enterprise \
              --out $MONGODB_BINARIES \
              --strip-path-components 2
          
          # Download the crypt_shared dynamic library for the current platform.
          ${PYTHON3_BINARY} $DRIVERS_TOOLS/.evergreen/mongodl.py \
            --component crypt_shared \
            --version ${SERVERLESS_MONGODB_VERSION} \
            --edition enterprise \
            --out . \
            --only "**/mongo_crypt_v1.*" \
            --strip-path-components 1
          
          # Find the crypt_shared library file in the current directory and set the CRYPT_SHARED_LIB_PATH to
          # the path of that file. Only look for .so, .dll, or .dylib files to prevent matching any other
          # downloaded files.
          CRYPT_SHARED_LIB_PATH="$(find $(pwd) -maxdepth 1 -type f \
            -name 'mongo_crypt_v1.so' -o \
            -name 'mongo_crypt_v1.dll' -o \
            -name 'mongo_crypt_v1.dylib')"
          
          # If we're on Windows, convert the "cygdrive" path to Windows-style paths.
          if [ "Windows_NT" = "$OS" ]; then
              CRYPT_SHARED_LIB_PATH=$(cygpath -m $CRYPT_SHARED_LIB_PATH)
          fi
          
          echo "CRYPT_SHARED_LIB_PATH: $CRYPT_SHARED_LIB_PATH" >> crypt-expansion.yml

    # Load the expansion file to make an evergreen variable with the current unique version
    - command: expansions.update
      params:
        file: crypt-expansion.yml

  "delete serverless instance":
    - command: shell.exec
      params:
        script: |
          # Only run if a serverless instance was started
          if [ -n "${SERVERLESS_INSTANCE_NAME}" ]; then
            SERVERLESS_INSTANCE_NAME=${SERVERLESS_INSTANCE_NAME} \
            SERVERLESS_DRIVERS_GROUP=${SERVERLESS_DRIVERS_GROUP} \
            SERVERLESS_API_PUBLIC_KEY=${SERVERLESS_API_PUBLIC_KEY} \
            SERVERLESS_API_PRIVATE_KEY=${SERVERLESS_API_PRIVATE_KEY} \
            bash ${DRIVERS_TOOLS}/.evergreen/serverless/delete-instance.sh
          fi

  "run tests":
    - command: shell.exec
      type: test
      params:
        working_dir: "src"
        script: |
          ${PREPARE_SHELL}
          export AWS_ACCESS_KEY_ID="${client_side_encryption_aws_access_key_id}"
          export AWS_SECRET_ACCESS_KEY="${client_side_encryption_aws_secret_access_key}"
          export AZURE_TENANT_ID="${client_side_encryption_azure_tenant_id}"
          export AZURE_CLIENT_ID="${client_side_encryption_azure_client_id}"
          export AZURE_CLIENT_SECRET="${client_side_encryption_azure_client_secret}"
          export GCP_EMAIL="${client_side_encryption_gcp_email}"
          export GCP_PRIVATE_KEY="${client_side_encryption_gcp_privatekey}"
          export KMIP_ENDPOINT="${client_side_encryption_kmip_endpoint}"
          export KMS_ENDPOINT_EXPIRED="${client_side_encryption_kms_endpoint_expired}"
          export KMS_ENDPOINT_WRONG_HOST="${client_side_encryption_kms_endpoint_wrong_host}"
          export KMS_ENDPOINT_REQUIRE_CLIENT_CERT="${client_side_encryption_kms_endpoint_require_client_cert}"
          export KMS_TLS_CA_FILE="${client_side_encryption_kms_tls_ca_file}"
          export KMS_TLS_CERTIFICATE_KEY_FILE="${client_side_encryption_kms_tls_certificate_key_file}"
          export PATH="${PHP_PATH}/bin:$PATH"

          API_VERSION=${API_VERSION} \
          CRYPT_SHARED_LIB_PATH=${CRYPT_SHARED_LIB_PATH} \
          MONGODB_URI="${MONGODB_URI}" \
          PHP_VERSION=${PHP_VERSION} \
          SKIP_CRYPT_SHARED=${SKIP_CRYPT_SHARED} \
          SSL=${SSL} \
          TESTS=${TESTS} \
          sh ${PROJECT_DIRECTORY}/.evergreen/run-tests.sh

  "run atlas data lake test":
     - command: shell.exec
       type: test
       params:
         working_dir: "src"
         script: |
           ${PREPARE_SHELL}
           export PATH="${PHP_PATH}/bin:$PATH"

           MONGODB_URI="mongodb://mhuser:pencil@127.0.0.1:27017" \
           TESTS="atlas-data-lake" \
           sh ${PROJECT_DIRECTORY}/.evergreen/run-tests.sh

  "run serverless tests":
    - command: shell.exec
      type: test
      params:
        working_dir: "src"
        script: |
          ${PREPARE_SHELL}
          export AWS_ACCESS_KEY_ID="${client_side_encryption_aws_access_key_id}"
          export AWS_SECRET_ACCESS_KEY="${client_side_encryption_aws_secret_access_key}"
          export AZURE_TENANT_ID="${client_side_encryption_azure_tenant_id}"
          export AZURE_CLIENT_ID="${client_side_encryption_azure_client_id}"
          export AZURE_CLIENT_SECRET="${client_side_encryption_azure_client_secret}"
          export GCP_EMAIL="${client_side_encryption_gcp_email}"
          export GCP_PRIVATE_KEY="${client_side_encryption_gcp_privatekey}"
          export KMIP_ENDPOINT="${client_side_encryption_kmip_endpoint}"
          export KMS_ENDPOINT_EXPIRED="${client_side_encryption_kms_endpoint_expired}"
          export KMS_ENDPOINT_WRONG_HOST="${client_side_encryption_kms_endpoint_wrong_host}"
          export KMS_ENDPOINT_REQUIRE_CLIENT_CERT="${client_side_encryption_kms_endpoint_require_client_cert}"
          export KMS_TLS_CA_FILE="${client_side_encryption_kms_tls_ca_file}"
          export KMS_TLS_CERTIFICATE_KEY_FILE="${client_side_encryption_kms_tls_certificate_key_file}"
          export MONGODB_IS_SERVERLESS=on
          export MONGODB_USERNAME=${SERVERLESS_ATLAS_USER}
          export MONGODB_PASSWORD=${SERVERLESS_ATLAS_PASSWORD}
          export PATH="${PHP_PATH}/bin:$PATH"

          CRYPT_SHARED_LIB_PATH=${CRYPT_SHARED_LIB_PATH} \
          MONGODB_URI="${SERVERLESS_URI}" \
          SKIP_CRYPT_SHARED=${SKIP_CRYPT_SHARED} \
          TESTS="serverless" \
          sh ${PROJECT_DIRECTORY}/.evergreen/run-tests.sh

  "cleanup":
    - command: shell.exec
      params:
        script: |
          ${PREPARE_SHELL}
          rm -rf $DRIVERS_TOOLS || true

  "fix absolute paths":
    - command: shell.exec
      params:
        script: |
          ${PREPARE_SHELL}
          for filename in $(find ${DRIVERS_TOOLS} -name \*.json); do
            perl -p -i -e "s|ABSOLUTE_PATH_REPLACEMENT_TOKEN|${DRIVERS_TOOLS}|g" $filename
          done

  "windows fix":
    - command: shell.exec
      params:
        script: |
          ${PREPARE_SHELL}
          for i in $(find ${DRIVERS_TOOLS}/.evergreen ${PROJECT_DIRECTORY}/.evergreen -name \*.sh); do
            cat $i | tr -d '\r' > $i.new
            mv $i.new $i
          done
          # Copy client certificate because symlinks do not work on Windows.
          cp ${DRIVERS_TOOLS}/.evergreen/x509gen/client.pem ${MONGO_ORCHESTRATION_HOME}/lib/client.pem

  "make files executable":
    - command: shell.exec
      params:
        script: |
          ${PREPARE_SHELL}
          for i in $(find ${DRIVERS_TOOLS}/.evergreen ${PROJECT_DIRECTORY}/.evergreen -name \*.sh); do
            chmod +x $i
          done

  "install dependencies":
    - command: shell.exec
      params:
        working_dir: "src"
        script: |
          ${PREPARE_SHELL}
          file="${PROJECT_DIRECTORY}/.evergreen/install-dependencies.sh"
          # Don't use ${file} syntax here because evergreen treats it as an empty expansion.
          [ -f "$file" ] && PHP_VERSION=${PHP_VERSION} EXTENSION_VERSION=${EXTENSION_VERSION} EXTENSION_REPO=${EXTENSION_REPO} EXTENSION_BRANCH=${EXTENSION_BRANCH} DEPENDENCIES=${DEPENDENCIES} sh $file || echo "$file not available, skipping"
    # install-dependencies generates expansion file with the PHP_PATH for the chosen PHP version
    - command: expansions.update
      params:
        file: src/php-expansion.yml

  "start load balancer":
    - command: shell.exec
      params:
        script: |
          MONGODB_URI="${MONGODB_URI}" ${DRIVERS_TOOLS}/.evergreen/run-load-balancer.sh start
    - command: expansions.update
      params:
        file: lb-expansion.yml

  "stop load balancer":
    - command: shell.exec
      params:
        script: |
          # Only run if a load balancer was started
          if [ -n "${SINGLE_MONGOS_LB_URI}" ]; then
            ${DRIVERS_TOOLS}/.evergreen/run-load-balancer.sh stop
          fi

  "start kms servers":
    - command: shell.exec
      # Init venv without background:true to install dependencies
      params:
        script: |-
          set -o errexit
          cd ${DRIVERS_TOOLS}/.evergreen/csfle
          . ./activate_venv.sh
    - command: shell.exec
      params:
        background: true
        # Use different ports for KMS HTTP servers to avoid conflicts with load balancers
        script: |-
          set -o errexit
          cd ${DRIVERS_TOOLS}/.evergreen/csfle
          . ./activate_venv.sh
          python -u kms_http_server.py --ca_file ../x509gen/ca.pem --cert_file ../x509gen/expired.pem --port 8100 &
          python -u kms_http_server.py --ca_file ../x509gen/ca.pem --cert_file ../x509gen/wrong-host.pem --port 8101 &
          python -u kms_http_server.py --ca_file ../x509gen/ca.pem --cert_file ../x509gen/server.pem --port 8102 --require_client_cert &
          python -u kms_kmip_server.py --port 5698 &
    - command: expansions.update
      params:
        updates:
          - key: client_side_encryption_kms_tls_ca_file
            value: ${DRIVERS_TOOLS}/.evergreen/x509gen/ca.pem
          - key: client_side_encryption_kms_tls_certificate_key_file
            value: ${DRIVERS_TOOLS}/.evergreen/x509gen/client.pem
          - key: client_side_encryption_kms_endpoint_expired
            value: 127.0.0.1:8100
          - key: client_side_encryption_kms_endpoint_wrong_host
            value: 127.0.0.1:8101
          - key: client_side_encryption_kms_endpoint_require_client_cert
            value: 127.0.0.1:8102
          - key: client_side_encryption_kmip_endpoint
            value: localhost:5698

pre:
  - func: "fetch source"
  - func: "prepare resources"
  - func: "windows fix"
  - func: "fix absolute paths"
  - func: "make files executable"
  - func: "install dependencies"

post:
  # Skip: uploading the full working directory is not needed by drivers-evergreen-tools.
  # - func: "upload working dir"
  - func: "upload mo artifacts"
  - func: "upload test results"
  - func: "delete serverless instance"
  - func: "stop load balancer"
  - func: "stop mongo-orchestration"
  - func: "cleanup"

tasks:

    # Wildcard task. Do you need to find out what tools are available and where?
    # Throw it here, and execute this task on all buildvariants
    - name: getdata
      commands:
        - command: shell.exec
          type: test
          params:
            script: |
               . ${DRIVERS_TOOLS}/.evergreen/download-mongodb.sh || true
               get_distro || true
               echo $DISTRO
               echo $MARCH
               echo $OS
               uname -a || true
               ls /etc/*release* || true
               cc --version || true
               gcc --version || true
               clang --version || true
               gcov --version || true
               lcov --version || true
               llvm-cov --version || true
               echo $PATH
               ls -la /usr/local/Cellar/llvm/*/bin/ || true
               ls -la /usr/local/Cellar/ || true
               scan-build --version || true
               genhtml --version || true
               valgrind --version || true


# Standard test tasks {{{

    - name: "test-standalone"
      tags: ["standalone"]
      commands:
        - func: "bootstrap mongo-orchestration"
          vars:
            TOPOLOGY: "server"
        - func: "start kms servers"
        - func: "run tests"

    - name: "test-replica_set"
      tags: ["replica_set"]
      commands:
        - func: "bootstrap mongo-orchestration"
          vars:
            TOPOLOGY: "replica_set"
        - func: "start kms servers"
        - func: "run tests"

    - name: "test-sharded_cluster"
      tags: ["sharded_cluster"]
      commands:
        - func: "bootstrap mongo-orchestration"
          vars:
            TOPOLOGY: "sharded_cluster"
        - func: "start kms servers"
        - func: "run tests"

    - name: "test-atlas-data-lake"
      commands:
        - func: "bootstrap mongohoused"
        - func: "run atlas data lake test"

    - name: "test-requireApiVersion"
      tags: ["versioned-api"]
      commands:
        - func: "bootstrap mongo-orchestration"
          vars:
            TOPOLOGY: "server"
            AUTH: "auth"
            REQUIRE_API_VERSION: "yes"
        - func: "start kms servers"
        - func: "run tests"
          vars:
            API_VERSION: "1"

    - name: "test-acceptApiVersion2"
      tags: ["versioned-api"]
      commands:
        - func: "bootstrap mongo-orchestration"
          vars:
            TOPOLOGY: "server"
            ORCHESTRATION_FILE: "versioned-api-testing.json"
        - func: "start kms servers"
        - func: "run tests"
          vars:
            TESTS: "versioned-api"

    - name: "test-serverless"
      tags: ["serverless"]
      commands:
        - func: "create serverless instance"
        - func: "start kms servers"
        - func: "run serverless tests"

    - name: "test-loadBalanced"
      tags: ["loadbalanced"]
      commands:
        - func: "bootstrap mongo-orchestration"
          vars:
            TOPOLOGY: "sharded_cluster"
            LOAD_BALANCER: "true"
            SSL: "yes"
        - func: "start load balancer"
        - func: "start kms servers"
        - func: "run tests"
          vars:
            # Note: loadBalanced=true should already be appended to SINGLE_MONGOS_LB_URI
            MONGODB_URI: "${SINGLE_MONGOS_LB_URI}"
            SSL: "yes"
        # Note: "stop load balancer" will be called from "post"

    - name: "test-skip_crypt_shared"
      commands:
        - func: "bootstrap mongo-orchestration"
          vars:
            TOPOLOGY: "replica_set"
        - func: "start kms servers"
        - func: "run tests"
          vars:
            SKIP_CRYPT_SHARED: "yes"
            TESTS: "csfle"

# }}}


axes:
  # Note: install-dependencies.sh will search for the latest minor version
  # matching the PHP_VERSION constant
  - id: php-versions
    display_name: PHP Version
    values:
      - id: "8.2"
        display_name: "PHP 8.2"
        variables:
          PHP_VERSION: "8.2"
      - id: "8.1"
        display_name: "PHP 8.1"
        variables:
          PHP_VERSION: "8.1"
      - id: "8.0"
        display_name: "PHP 8.0"
        variables:
          PHP_VERSION: "8.0"
      - id: "7.4"
        display_name: "PHP 7.4"
        variables:
          PHP_VERSION: "7.4"
      - id: "7.3"
        display_name: "PHP 7.3"
        variables:
          PHP_VERSION: "7.3"
      - id: "7.2"
        display_name: "PHP 7.2"
        variables:
          PHP_VERSION: "7.2"

  - id: php-edge-versions
    display_name: PHP Version
    values:
      - id: "latest-stable"
        display_name: "PHP 8.1"
        variables:
          PHP_VERSION: "8.1"
      - id: "oldest-supported"
        display_name: "PHP 7.2"
        variables:
          PHP_VERSION: "7.2"

  - id: mongodb-versions
    display_name: MongoDB Version
    values:
      - id: "latest"
        display_name: "MongoDB latest"
        variables:
           VERSION: "latest"
      - id: "6.0"
        display_name: "MongoDB 6.0"
        variables:
           VERSION: "6.0"
      - id: "5.0"
        display_name: "MongoDB 5.0"
        variables:
           VERSION: "5.0"
      - id: "4.4"
        display_name: "MongoDB 4.4"
        variables:
           VERSION: "4.4"
      - id: "4.2"
        display_name: "MongoDB 4.2"
        variables:
           VERSION: "4.2"
      - id: "4.0"
        display_name: "MongoDB 4.0"
        variables:
           VERSION: "4.0"
      - id: "3.6"
        display_name: "MongoDB 3.6"
        variables:
           VERSION: "3.6"

  - id: mongodb-edge-versions
    display_name: MongoDB Version
    values:
      - id: "latest-stable"
        display_name: "MongoDB 6.0"
        variables:
          VERSION: "6.0"
      - id: "oldest-supported"
        display_name: "MongoDB 3.6"
        variables:
          VERSION: "3.6"

  - id: driver-versions
    display_name: Driver Version
    values:
      - id: "oldest-supported"
<<<<<<< HEAD
        display_name: "PHPC 1.15.0"
        variables:
          EXTENSION_VERSION: "1.15.0"
      - id: "latest-stable"
        display_name: "PHPC (1.15.x)"
        variables:
          EXTENSION_VERSION: "stable"
      - id: "latest-dev"
        display_name: "PHPC (1.16-dev)"
=======
        display_name: "PHPC 1.14.0"
        variables:
          EXTENSION_VERSION: "1.14.0"
      - id: "latest-stable"
        display_name: "PHPC (stable)"
        variables:
          EXTENSION_VERSION: "stable"
      - id: "latest-dev"
        display_name: "PHPC (master)"
>>>>>>> b704462a
        variables:
          EXTENSION_BRANCH: "master"

  - id: os
    display_name: OS
    values:
      - id: debian11
        display_name: "Debian 11"
        run_on: debian11
      - id: debian10
        display_name: "Debian 10"
        run_on: debian10
      - id: debian92
        display_name: "Debian 9.2"
        run_on: debian92
      - id: rhel70
        display_name: "RHEL 7.0"
        run_on: rhel70
      - id: rhel71-power8
        display_name: "RHEL 7.1 Power 8"
        run_on: rhel71-power8-build
      - id: rhel72-zseries
        display_name: "RHEL 7.2 zSeries"
        run_on: rhel72-zseries-build
      - id: ubuntu1804-arm64
        display_name: "Ubuntu 18.04 ARM64"
        run_on: ubuntu1804-arm64-test

  - id: topology
    display_name: Topology
    values:
      - id: standalone
        display_name: Standalone
        variables:
           TOPOLOGY: "server"
      - id: replicaset
        display_name: Replica Set
        variables:
           TOPOLOGY: "replica_set"
      - id: sharded-cluster
        display_name: Sharded Cluster
        variables:
           TOPOLOGY: "sharded_cluster"

  - id: auth
    display_name: Authentication
    values:
      - id: auth
        display_name: Auth
        variables:
           AUTH: "auth"
      - id: noauth
        display_name: NoAuth
        variables:
           AUTH: "noauth"

  - id: ssl
    display_name: SSL
    values:
      - id: ssl
        display_name: SSL
        variables:
           SSL: "ssl"
      - id: nossl
        display_name: NoSSL
        variables:
           SSL: "nossl"

  - id: storage-engine
    display_name: Storage
    values:
      - id: mmapv1
        display_name: MMAPv1
        variables:
           STORAGE_ENGINE: "mmapv1"
      - id: wiredtiger
        display_name: WiredTiger
        variables:
           STORAGE_ENGINE: "wiredtiger"
      - id: inmemory
        display_name: InMemory
        variables:
           STORAGE_ENGINE: "inmemory"

  - id: dependencies
    display_name: Dependencies
    values:
      - id: lowest
        display_name: Lowest
        variables:
          DEPENDENCIES: "lowest"

buildvariants:
# Test all PHP versions with latest-stable MongoDB and PHPC on Debian
- matrix_name: "test-php-versions"
  matrix_spec: { "os": "debian11", "mongodb-edge-versions": "latest-stable", "php-versions": "*", "driver-versions": "latest-stable" }
  display_name: "${os}, ${mongodb-edge-versions}, ${php-versions}, ${driver-versions}"
  exclude_spec:
    # Exclude "latest-stable" PHP version for Debian 11 (see: test-mongodb-versions matrix)
    - { "os": "debian11", "mongodb-edge-versions": "latest-stable", "php-versions": "8.1", "driver-versions": "latest-stable" }
  tasks:
    - name: "test-standalone"
    - name: "test-replica_set"
    - name: "test-sharded_cluster"

# Test all topologies and MongoDB versions with latest-stable PHP and PHPC on Debian
- matrix_name: "test-mongodb-versions"
  matrix_spec: { "os": ["debian92", "debian11"], "mongodb-versions": "*", "php-edge-versions": "latest-stable", "driver-versions": "latest-stable" }
  display_name: "${os}, ${mongodb-versions}, ${php-edge-versions}, ${driver-versions}"
  exclude_spec:
    # Debian 9.2 only supports up to MongoDB 5.0
    - { "os": "debian92", "mongodb-versions": ["6.0", "latest"], "php-edge-versions": "latest-stable", "driver-versions": "latest-stable" }
    - { "os": "debian11", "mongodb-versions": ["3.6", "4.0", "4.2", "4.4", "5.0"], "php-edge-versions": "latest-stable", "driver-versions": "latest-stable" }
  tasks:
    - name: "test-standalone"
    - name: "test-replica_set"
    - name: "test-sharded_cluster"

# Test oldest-supported PHP, MongoDB, and driver versions with lowest dependencies on Debian
- matrix_name: "test-oldest-supported"
  matrix_spec: { "os": "debian92", "mongodb-edge-versions": "oldest-supported", "php-edge-versions": "oldest-supported", "driver-versions": "oldest-supported", "dependencies": "lowest" }
  display_name: "Lowest Dependencies: ${os}, ${mongodb-edge-versions}, ${php-edge-versions}, ${driver-versions}"
  tasks:
    - name: "test-standalone"
    - name: "test-replica_set"
    - name: "test-sharded_cluster"

- matrix_name: "atlas-data-lake-test"
  matrix_spec: { "php-edge-versions": "latest-stable", "driver-versions": "latest-stable" }
  display_name: "Atlas Data Lake"
  run_on: debian11
  expansions:
     VARIANT: debian11 # Referenced by ADL build script for downloading MQLRun
  tasks:
    - name: "test-atlas-data-lake"

# Stable API is available from MongoDB 5.0+
- matrix_name: "test-requireApiVersion"
  matrix_spec: { "os": "debian11", "mongodb-versions": ["5.0", "6.0"], "php-edge-versions": "latest-stable", "driver-versions": "latest-stable" }
  display_name: "Versioned API - ${mongodb-versions}"
  tasks:
    - .versioned-api

- matrix_name: "serverless"
  matrix_spec: { "os": "debian11", "php-edge-versions": "latest-stable", "driver-versions": "latest-stable" }
  display_name: "Serverless"
  tasks:
    - .serverless

# Load balancer is available from MongoDB 5.0+
- matrix_name: "test-loadBalanced"
  matrix_spec: { "os": "debian11", "mongodb-versions": ["5.0", "6.0"], "php-edge-versions": "latest-stable", "driver-versions": "latest-stable" }
  display_name: "Load balanced - ${mongodb-versions}"
  tasks:
    - name: "test-loadBalanced"

# CSFLE crypt_shared is available from MongoDB 6.0+, so explicitly test without it to allow use of mongocryptd
- matrix_name: "test-csfle-skip_crypt_shared"
  matrix_spec: { "os": "debian11", "mongodb-versions": "6.0", "php-edge-versions": "latest-stable", "driver-versions": "latest-stable" }
  display_name: "CSFLE skip_crypt_shared - ${mongodb-versions}"
  tasks:
    - name: "test-skip_crypt_shared"<|MERGE_RESOLUTION|>--- conflicted
+++ resolved
@@ -692,27 +692,15 @@
     display_name: Driver Version
     values:
       - id: "oldest-supported"
-<<<<<<< HEAD
-        display_name: "PHPC 1.15.0"
+        display_name: "PHPC 1.15.0"
         variables:
           EXTENSION_VERSION: "1.15.0"
-      - id: "latest-stable"
-        display_name: "PHPC (1.15.x)"
-        variables:
-          EXTENSION_VERSION: "stable"
-      - id: "latest-dev"
-        display_name: "PHPC (1.16-dev)"
-=======
-        display_name: "PHPC 1.14.0"
-        variables:
-          EXTENSION_VERSION: "1.14.0"
       - id: "latest-stable"
         display_name: "PHPC (stable)"
         variables:
           EXTENSION_VERSION: "stable"
       - id: "latest-dev"
         display_name: "PHPC (master)"
->>>>>>> b704462a
         variables:
           EXTENSION_BRANCH: "master"
 
