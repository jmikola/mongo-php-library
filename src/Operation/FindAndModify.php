<?php
/*
 * Copyright 2015-2017 MongoDB, Inc.
 *
 * Licensed under the Apache License, Version 2.0 (the "License");
 * you may not use this file except in compliance with the License.
 * You may obtain a copy of the License at
 *
 *   http://www.apache.org/licenses/LICENSE-2.0
 *
 * Unless required by applicable law or agreed to in writing, software
 * distributed under the License is distributed on an "AS IS" BASIS,
 * WITHOUT WARRANTIES OR CONDITIONS OF ANY KIND, either express or implied.
 * See the License for the specific language governing permissions and
 * limitations under the License.
 */

namespace MongoDB\Operation;

use MongoDB\Driver\Command;
use MongoDB\Driver\Server;
use MongoDB\Driver\Session;
use MongoDB\Driver\WriteConcern;
use MongoDB\Driver\Exception\RuntimeException as DriverRuntimeException;
use MongoDB\Exception\InvalidArgumentException;
use MongoDB\Exception\UnexpectedValueException;
use MongoDB\Exception\UnsupportedException;

/**
 * Operation for the findAndModify command.
 *
 * This class is used internally by the FindOneAndDelete, FindOneAndReplace, and
 * FindOneAndUpdate operation classes.
 *
 * @internal
 * @see http://docs.mongodb.org/manual/reference/command/findAndModify/
 */
class FindAndModify implements Executable, Explainable
{
    private static $wireVersionForArrayFilters = 6;
    private static $wireVersionForCollation = 5;
    private static $wireVersionForDocumentLevelValidation = 4;
    private static $wireVersionForWriteConcern = 4;

    private $databaseName;
    private $collectionName;
    private $options;

    /**
     * Constructs a findAndModify command.
     *
     * Supported options:
     *
     *  * arrayFilters (document array): A set of filters specifying to which
     *    array elements an update should apply.
     *
     *    This is not supported for server versions < 3.6 and will result in an
     *    exception at execution time if used.
     *
     *  * collation (document): Collation specification.
     *
     *    This is not supported for server versions < 3.4 and will result in an
     *    exception at execution time if used.
     *
     *  * bypassDocumentValidation (boolean): If true, allows the write to
     *    circumvent document level validation.
     *
     *    For servers < 3.2, this option is ignored as document level validation
     *    is not available.
     *
     *  * fields (document): Limits the fields to return for the matching
     *    document.
     *
     *  * maxTimeMS (integer): The maximum amount of time to allow the query to
     *    run.
     *
     *  * new (boolean): When true, returns the modified document rather than
     *    the original. This option is ignored for remove operations. The
     *    The default is false.
     *
     *  * query (document): Query by which to filter documents.
     *
     *  * remove (boolean): When true, removes the matched document. This option
     *    cannot be true if the update option is set. The default is false.
     *
     *  * session (MongoDB\Driver\Session): Client session.
     *
     *    Sessions are not supported for server versions < 3.6.
     *
     *  * sort (document): Determines which document the operation modifies if
     *    the query selects multiple documents.
     *
     *  * typeMap (array): Type map for BSON deserialization.
     *
     *  * update (document): Update or replacement to apply to the matched
     *    document. This option cannot be set if the remove option is true.
     *
     *  * upsert (boolean): When true, a new document is created if no document
     *    matches the query. This option is ignored for remove operations. The
     *    default is false.
     *
     *  * writeConcern (MongoDB\Driver\WriteConcern): Write concern.
     *
     *    This is not supported for server versions < 3.2 and will result in an
     *    exception at execution time if used.
     *
     * @param string $databaseName   Database name
     * @param string $collectionName Collection name
     * @param array  $options        Command options
     * @throws InvalidArgumentException for parameter/option parsing errors
     */
    public function __construct($databaseName, $collectionName, array $options)
    {
        $options += [
            'new' => false,
            'remove' => false,
            'upsert' => false,
        ];

        if (isset($options['arrayFilters']) && ! is_array($options['arrayFilters'])) {
            throw InvalidArgumentException::invalidType('"arrayFilters" option', $options['arrayFilters'], 'array');
        }

        if (isset($options['bypassDocumentValidation']) && ! is_bool($options['bypassDocumentValidation'])) {
            throw InvalidArgumentException::invalidType('"bypassDocumentValidation" option', $options['bypassDocumentValidation'], 'boolean');
        }

        if (isset($options['collation']) && ! is_array($options['collation']) && ! is_object($options['collation'])) {
            throw InvalidArgumentException::invalidType('"collation" option', $options['collation'], 'array or object');
        }

        if (isset($options['fields']) && ! is_array($options['fields']) && ! is_object($options['fields'])) {
            throw InvalidArgumentException::invalidType('"fields" option', $options['fields'], 'array or object');
        }

        if (isset($options['maxTimeMS']) && ! is_integer($options['maxTimeMS'])) {
            throw InvalidArgumentException::invalidType('"maxTimeMS" option', $options['maxTimeMS'], 'integer');
        }

        if ( ! is_bool($options['new'])) {
            throw InvalidArgumentException::invalidType('"new" option', $options['new'], 'boolean');
        }

        if (isset($options['query']) && ! is_array($options['query']) && ! is_object($options['query'])) {
            throw InvalidArgumentException::invalidType('"query" option', $options['query'], 'array or object');
        }

        if ( ! is_bool($options['remove'])) {
            throw InvalidArgumentException::invalidType('"remove" option', $options['remove'], 'boolean');
        }

        if (isset($options['session']) && ! $options['session'] instanceof Session) {
            throw InvalidArgumentException::invalidType('"session" option', $options['session'], 'MongoDB\Driver\Session');
        }

        if (isset($options['sort']) && ! is_array($options['sort']) && ! is_object($options['sort'])) {
            throw InvalidArgumentException::invalidType('"sort" option', $options['sort'], 'array or object');
        }

        if (isset($options['typeMap']) && ! is_array($options['typeMap'])) {
            throw InvalidArgumentException::invalidType('"typeMap" option', $options['typeMap'], 'array');
        }

        if (isset($options['update']) && ! is_array($options['update']) && ! is_object($options['update'])) {
            throw InvalidArgumentException::invalidType('"update" option', $options['update'], 'array or object');
        }

        if (isset($options['writeConcern']) && ! $options['writeConcern'] instanceof WriteConcern) {
            throw InvalidArgumentException::invalidType('"writeConcern" option', $options['writeConcern'], 'MongoDB\Driver\WriteConcern');
        }

        if ( ! is_bool($options['upsert'])) {
            throw InvalidArgumentException::invalidType('"upsert" option', $options['upsert'], 'boolean');
        }

        if ( ! (isset($options['update']) xor $options['remove'])) {
            throw new InvalidArgumentException('The "remove" option must be true or an "update" document must be specified, but not both');
        }

        if (isset($options['writeConcern']) && $options['writeConcern']->isDefault()) {
            unset($options['writeConcern']);
        }

        $this->databaseName = (string) $databaseName;
        $this->collectionName = (string) $collectionName;
        $this->options = $options;
    }

    /**
     * Execute the operation.
     *
     * @see Executable::execute()
     * @param Server $server
     * @return array|object|null
     * @throws UnexpectedValueException if the command response was malformed
     * @throws UnsupportedException if array filters, collation, or write concern is used and unsupported
     * @throws DriverRuntimeException for other driver errors (e.g. connection errors)
     */
    public function execute(Server $server)
    {
        if (isset($this->options['arrayFilters']) && ! \MongoDB\server_supports_feature($server, self::$wireVersionForArrayFilters)) {
            throw UnsupportedException::arrayFiltersNotSupported();
        }

        if (isset($this->options['collation']) && ! \MongoDB\server_supports_feature($server, self::$wireVersionForCollation)) {
            throw UnsupportedException::collationNotSupported();
        }

        if (isset($this->options['writeConcern']) && ! \MongoDB\server_supports_feature($server, self::$wireVersionForWriteConcern)) {
            throw UnsupportedException::writeConcernNotSupported();
        }

<<<<<<< HEAD
        $cursor = $server->executeReadWriteCommand($this->databaseName, new Command($this->createCommandDocument($server)), $this->createOptions());
=======
        $cursor = $server->executeWriteCommand($this->databaseName, $this->createCommand($server), $this->createOptions());
>>>>>>> b9f35916
        $result = current($cursor->toArray());

        if ( ! isset($result->value)) {
            return null;
        }

        /* Prior to 3.0, findAndModify returns an empty document instead of null
         * when an upsert is performed and the pre-modified document was
         * requested.
         */
        if ($this->options['upsert'] && ! $this->options['new'] &&
            isset($result->lastErrorObject->updatedExisting) &&
            ! $result->lastErrorObject->updatedExisting) {

            return null;
        }

        if ( ! is_object($result->value)) {
            throw new UnexpectedValueException('findAndModify command did not return a "value" document');
        }

        if (isset($this->options['typeMap'])) {
            return \MongoDB\apply_type_map_to_document($result->value, $this->options['typeMap']);
        }

        return $result->value;
    }

    public function getCommandDocument(Server $server)
    {
        return $this->createCommandDocument($server);
    }

    /**
     * Create the findAndModify command document.
     *
     * @return array
     */
    private function createCommandDocument(Server $server)
    {
        $cmd = ['findAndModify' => $this->collectionName];

        if ($this->options['remove']) {
            $cmd['remove'] = true;
        } else {
            $cmd['new'] = $this->options['new'];
            $cmd['upsert'] = $this->options['upsert'];
        }

        foreach (['collation', 'fields', 'query', 'sort', 'update'] as $option) {
            if (isset($this->options[$option])) {
                $cmd[$option] = (object) $this->options[$option];
            }
        }

        if (isset($this->options['arrayFilters'])) {
            $cmd['arrayFilters'] = $this->options['arrayFilters'];
        }

        if (isset($this->options['maxTimeMS'])) {
            $cmd['maxTimeMS'] = $this->options['maxTimeMS'];
        }

        if (isset($this->options['bypassDocumentValidation']) && \MongoDB\server_supports_feature($server, self::$wireVersionForDocumentLevelValidation)) {
            $cmd['bypassDocumentValidation'] = $this->options['bypassDocumentValidation'];
        }

        return $cmd;
    }

    /**
     * Create options for executing the command.
     *
     * @see http://php.net/manual/en/mongodb-driver-server.executewritecommand.php
     * @return array
     */
    private function createOptions()
    {
        $options = [];

        if (isset($this->options['session'])) {
            $options['session'] = $this->options['session'];
        }

        if (isset($this->options['writeConcern'])) {
            $options['writeConcern'] = $this->options['writeConcern'];
        }

        return $options;
    }
}<|MERGE_RESOLUTION|>--- conflicted
+++ resolved
@@ -210,11 +210,7 @@
             throw UnsupportedException::writeConcernNotSupported();
         }
 
-<<<<<<< HEAD
-        $cursor = $server->executeReadWriteCommand($this->databaseName, new Command($this->createCommandDocument($server)), $this->createOptions());
-=======
-        $cursor = $server->executeWriteCommand($this->databaseName, $this->createCommand($server), $this->createOptions());
->>>>>>> b9f35916
+        $cursor = $server->executeWriteCommand($this->databaseName, new Command($this->createCommandDocument($server)), $this->createOptions());
         $result = current($cursor->toArray());
 
         if ( ! isset($result->value)) {
