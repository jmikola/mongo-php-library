--- conflicted
+++ resolved
@@ -34,12 +34,9 @@
 use function strlen;
 use function strncasecmp;
 use function substr;
-<<<<<<< HEAD
-use const PHP_VERSION_ID;
-=======
 use const PHP_EOL;
 use const PHP_OS;
->>>>>>> a32f0189
+use const PHP_VERSION_ID;
 
 /**
  * Functional tests for the Bucket class.
@@ -719,7 +716,6 @@
         $this->assertIndexNotExists($this->chunksCollection->getCollectionName(), 'files_id_1_n_1');
     }
 
-<<<<<<< HEAD
     public function testDownloadToStreamFails()
     {
         $this->bucket->uploadFromStream('filename', $this->createStream('foo'), ['_id' => ['foo' => 'bar']]);
@@ -750,7 +746,8 @@
         $this->expectException(StreamException::class);
         $this->expectExceptionMessageRegExp('#^Uploading file from "unusable://temp" to "gridfs://.*/.*/.*" failed. GridFS filename: "filename"$#');
         $this->bucket->uploadFromStream('filename', $source);
-=======
+    }
+
     public function testDanglingOpenWritableStream()
     {
         if (! strncasecmp(PHP_OS, 'WIN', 3)) {
@@ -772,7 +769,6 @@
         $output = implode(PHP_EOL, $output);
 
         $this->assertSame('', $output);
->>>>>>> a32f0189
     }
 
     /**
