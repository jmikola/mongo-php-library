--- conflicted
+++ resolved
@@ -83,15 +83,12 @@
         'valid-pass/createEntities-operation: createEntities operation' => 'CSOT is not yet implemented (PHPC-1760)',
         'valid-pass/entity-cursor-iterateOnce: iterateOnce' => 'CSOT is not yet implemented (PHPC-1760)',
         'valid-pass/matches-lte-operator: special lte matching operator' => 'CSOT is not yet implemented (PHPC-1760)',
-<<<<<<< HEAD
-        // libmongoc always adds readConcern to aggregate command
-        'index-management/search index operations ignore read and write concern: listSearchIndexes ignores read and write concern' => 'libmongoc appends readConcern to aggregate command',
-=======
         // commandCursor API is not yet implemented (PHPLIB-1077)
         'valid-pass/entity-commandCursor: runCursorCommand creates and exhausts cursor by running getMores' => 'commandCursor API is not yet implemented (PHPLIB-1077)',
         'valid-pass/entity-commandCursor: createCommandCursor creates a cursor and stores it as an entity that can be iterated one document at a time' => 'commandCursor API is not yet implemented (PHPLIB-1077)',
         'valid-pass/entity-commandCursor: createCommandCursor\'s cursor can be closed and will perform a killCursors operation' => 'commandCursor API is not yet implemented (PHPLIB-1077)',
->>>>>>> b700b104
+        // libmongoc always adds readConcern to aggregate command
+        'index-management/search index operations ignore read and write concern: listSearchIndexes ignores read and write concern' => 'libmongoc appends readConcern to aggregate command',
     ];
 
     private static UnifiedTestRunner $runner;
