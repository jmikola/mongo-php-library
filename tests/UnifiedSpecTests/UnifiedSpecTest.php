<?php

namespace MongoDB\Tests\UnifiedSpecTests;

use Exception;
use Generator;
use MongoDB\Tests\FunctionalTestCase;
use PHPUnit\Framework\Attributes\DataProvider;
use PHPUnit\Framework\Attributes\Group;
use PHPUnit\Framework\SkippedTest;
use PHPUnit\Framework\Warning;

use function array_flip;
use function glob;
use function str_starts_with;

/**
 * Unified test format spec tests.
 *
 * @see https://github.com/mongodb/specifications/blob/master/source/unified-test-format/unified-test-format.rst
 */
class UnifiedSpecTest extends FunctionalTestCase
{
    /**
     * Incomplete test groups are listed here. Any data set that starts with a
     * string listed in this index will be skipped with the message given as
     * value.
     *
     * @var array<string, string>
     */
    private static array $incompleteTestGroups = [
        // Many load balancer tests use CMAP events and/or assertNumberConnectionsCheckedOut
        'load-balancers/cursors are correctly pinned to connections for load-balanced clusters' => 'PHPC does not implement CMAP',
        'load-balancers/transactions are correctly pinned to connections for load-balanced clusters' => 'PHPC does not implement CMAP',
        'load-balancers/state change errors are correctly handled' => 'PHPC does not implement CMAP',
        'load-balancers/wait queue timeout errors include details about checked out connections' => 'PHPC does not implement CMAP',
        // mongoc_cluster_stream_for_server does not retry handshakes (CDRIVER-4532, PHPLIB-1033, PHPLIB-1042)
        'retryable-reads/retryable reads handshake failures' => 'Handshakes are not retried (CDRIVER-4532)',
        'retryable-writes/retryable writes handshake failures' => 'Handshakes are not retried (CDRIVER-4532)',
        // sort option for update operations is not supported (PHPLIB-1492)
        'crud/BulkWrite replaceOne-sort' => 'Sort for replace operations is not supported (PHPLIB-1492)',
        'crud/BulkWrite updateOne-sort' => 'Sort for update operations is not supported (PHPLIB-1492)',
        'crud/replaceOne-sort' => 'Sort for replace operations is not supported (PHPLIB-1492)',
        'crud/updateOne-sort' => 'Sort for update operations is not supported (PHPLIB-1492)',
    ];

    /** @var array<string, string> */
    private static array $incompleteTests = [
        // Many load balancer tests use CMAP events and/or assertNumberConnectionsCheckedOut
        'load-balancers/monitoring events include correct fields: poolClearedEvent events include serviceId' => 'PHPC does not implement CMAP',
        // Skips dating back to legacy transaction tests
        'transactions/mongos-recovery-token: commitTransaction retry fails on new mongos' => 'isMaster failpoints cannot be disabled',
        'transactions/pin-mongos: remain pinned after non-transient error on commit' => 'Blocked on DRIVERS-2104',
        'transactions/pin-mongos: unpin after transient error within a transaction and commit' => 'isMaster failpoints cannot be disabled',
        // PHPC does not implement CMAP
        'valid-pass/assertNumberConnectionsCheckedOut: basic assertion succeeds' => 'PHPC does not implement CMAP',
        'valid-pass/entity-client-cmap-events: events are captured during an operation' => 'PHPC does not implement CMAP',
        'valid-pass/expectedEventsForClient-eventType: eventType can be set to command and cmap' => 'PHPC does not implement CMAP',
        'valid-pass/expectedEventsForClient-eventType: eventType defaults to command if unset' => 'PHPC does not implement CMAP',
        // CSOT is not yet implemented (PHPC-1760)
        'valid-pass/collectionData-createOptions: collection is created with the correct options' => 'CSOT is not yet implemented (PHPC-1760)',
        'valid-pass/matches-lte-operator: special lte matching operator' => 'CSOT is not yet implemented (PHPC-1760)',
        // libmongoc always adds readConcern to aggregate command
        'index-management/search index operations ignore read and write concern: listSearchIndexes ignores read and write concern' => 'libmongoc appends readConcern to aggregate command',
<<<<<<< HEAD
        // Uses an invalid object name
        'run-command/runCursorCommand: does not close the cursor when receiving an empty batch' => 'Uses an invalid object name',
=======
        // Tests need updating of the spec test
        'crud/aggregate-write-readPreference: Aggregate with $out includes read preference for 5.0+ server' => 'PHPLIB-1458',
        'crud/aggregate-write-readPreference: Aggregate with $out omits read preference for pre-5.0 server' => 'PHPLIB-1458',
        'crud/aggregate-write-readPreference: Aggregate with $merge includes read preference for 5.0+ server' => 'PHPLIB-1458',
        'crud/aggregate-write-readPreference: Aggregate with $merge omits read preference for pre-5.0 server' => 'PHPLIB-1458',
        'crud/db-aggregate-write-readPreference: Database-level aggregate with $out includes read preference for 5.0+ server' => 'PHPLIB-1458',
        'crud/db-aggregate-write-readPreference: Database-level aggregate with $out omits read preference for pre-5.0 server' => 'PHPLIB-1458',
        'crud/db-aggregate-write-readPreference: Database-level aggregate with $merge includes read preference for 5.0+ server' => 'PHPLIB-1458',
        'crud/db-aggregate-write-readPreference: Database-level aggregate with $merge omits read preference for pre-5.0 server' => 'PHPLIB-1458',
        // GridFS deprecated fields are removed
        'gridfs/gridfs-upload-disableMD5: upload when length is 0 sans MD5' => 'Deprecated fields are removed',
        'gridfs/gridfs-upload-disableMD5: upload when length is 1 sans MD5' => 'Deprecated fields are removed',
        'gridfs/gridfs-upload: upload when contentType is provided' => 'Deprecated fields are removed',
>>>>>>> 7e7494d6
    ];

    /**
     * Any tests with duplicate names are skipped here. While test names should
     * not be reused in spec tests, this offers a way to skip such tests until
     * the name is changed.
     *
     * @var array<string, string>
     */
    private static array $duplicateTests = [];

    /**
     * Any tests that rely on session pinning (including targetedFailPoint) must
     * be skipped since libmongoc does not pin on load-balanced toplogies.
     *
     * @var array<string, string>
     */
    private static array $incompleteLoadBalancerTests = [
        'transactions/mongos-recovery-token: commitTransaction explicit retries include recoveryToken' => 'libmongoc omits recoveryToken for load-balanced topology (CDRIVER-4718)',
        'transactions/pin-mongos: multiple commits' => 'libmongoc does not pin for load-balanced topology',
    ];

    private static UnifiedTestRunner $runner;

    private static string $testDir = __DIR__ . '/../specifications/source';

    public static function setUpBeforeClass(): void
    {
        parent::setUpBeforeClass();

        /* Provide unmodified URI for internal client, since it may need to
         * execute commands on multiple mongoses (e.g. killAllSessions) */
        self::$runner = new UnifiedTestRunner(static::getUri(true));
    }

    public function setUp(): void
    {
        parent::setUp();

        if (isset(self::$incompleteTests[$this->dataDescription()])) {
            $this->markTestIncomplete(self::$incompleteTests[$this->dataDescription()]);
        }

        if ($this->isLoadBalanced() && isset(self::$incompleteLoadBalancerTests[$this->dataDescription()])) {
            $this->markTestIncomplete(self::$incompleteLoadBalancerTests[$this->dataDescription()]);
        }

        foreach (self::$incompleteTestGroups as $testGroup => $reason) {
            if (str_starts_with($this->dataDescription(), $testGroup)) {
                $this->markTestIncomplete($reason);
            }
        }
    }

    #[DataProvider('provideAtlasDataLakeTests')]
    #[Group('atlas-data-lake')]
    public function testAtlasDataLake(UnifiedTestCase $test): void
    {
        if (! $this->isAtlasDataLake()) {
            $this->markTestSkipped('Server is not Atlas Data Lake');
        }

        self::$runner->run($test);
    }

    public static function provideAtlasDataLakeTests(): Generator
    {
        return self::provideTests('atlas-data-lake-testing/tests/unified', 'atlas-data-lake');
    }

    #[DataProvider('provideChangeStreamsTests')]
    #[Group('serverless')]
    public function testChangeStreams(UnifiedTestCase $test): void
    {
        self::$runner->run($test);
    }

    public static function provideChangeStreamsTests(): Generator
    {
        return self::provideTests('change-streams/tests/unified', 'change-streams');
    }

    #[DataProvider('provideClientSideEncryptionTests')]
    #[Group('csfle')]
    #[Group('serverless')]
    public function testClientSideEncryption(UnifiedTestCase $test): void
    {
        self::$runner->run($test);
    }

    public static function provideClientSideEncryptionTests(): Generator
    {
        return self::provideTests('client-side-encryption/tests/unified', 'client-side-encryption');
    }

    #[DataProvider('provideCollectionManagementTests')]
    #[Group('serverless')]
    public function testCollectionManagement(UnifiedTestCase $test): void
    {
        self::$runner->run($test);
    }

    public static function provideCollectionManagementTests(): Generator
    {
        return self::provideTests('collection-management/tests', 'collection-management');
    }

    #[DataProvider('provideCommandMonitoringTests')]
    #[Group('serverless')]
    public function testCommandMonitoring(UnifiedTestCase $test): void
    {
        self::$runner->run($test);
    }

    public static function provideCommandMonitoringTests(): Generator
    {
        return self::provideTests('command-logging-and-monitoring/tests/monitoring', 'command-monitoring');
    }

    #[DataProvider('provideCrudTests')]
    #[Group('serverless')]
    public function testCrud(UnifiedTestCase $test): void
    {
        self::$runner->run($test);
    }

    public static function provideCrudTests(): Generator
    {
        return self::provideTests('crud/tests/unified', 'crud');
    }

    #[DataProvider('provideGridFSTests')]
    #[Group('serverless')]
    public function testGridFS(UnifiedTestCase $test): void
    {
        self::$runner->run($test);
    }

    public static function provideGridFSTests(): Generator
    {
        return self::provideTests('gridfs/tests', 'gridfs');
    }

    #[DataProvider('provideLoadBalancers')]
    #[Group('serverless')]
    public function testLoadBalancers(UnifiedTestCase $test): void
    {
        self::$runner->run($test);
    }

    public static function provideLoadBalancers(): Generator
    {
        return self::provideTests('load-balancers/tests', 'load-balancers');
    }

    #[DataProvider('provideReadWriteConcernTests')]
    public function testReadWriteConcern(UnifiedTestCase $test): void
    {
        self::$runner->run($test);
    }

    public static function provideReadWriteConcernTests(): Generator
    {
        return self::provideTests('read-write-concern/tests/operation', 'read-write-concern');
    }

    #[DataProvider('provideRetryableReadsTests')]
    #[Group('serverless')]
    public function testRetryableReads(UnifiedTestCase $test): void
    {
        self::$runner->run($test);
    }

    public static function provideRetryableReadsTests(): Generator
    {
        return self::provideTests('retryable-reads/tests/unified', 'retryable-reads');
    }

    #[DataProvider('provideRetryableWritesTests')]
    #[Group('serverless')]
    public function testRetryableWrites(UnifiedTestCase $test): void
    {
        self::$runner->run($test);
    }

    public static function provideRetryableWritesTests(): Generator
    {
        return self::provideTests('retryable-writes/tests/unified', 'retryable-writes');
    }

    #[DataProvider('provideRunCommandTests')]
    #[Group('serverless')]
    public function testRunCommand(UnifiedTestCase $test): void
    {
        self::$runner->run($test);
    }

    public static function provideRunCommandTests(): Generator
    {
        return self::provideTests('run-command/tests/unified', 'run-command');
    }

    #[DataProvider('provideSessionsTests')]
    #[Group('serverless')]
    public function testSessions(UnifiedTestCase $test): void
    {
        self::$runner->run($test);
    }

    public static function provideSessionsTests(): Generator
    {
        return self::provideTests('sessions/tests', 'sessions');
    }

    #[DataProvider('provideTransactionsTests')]
    #[Group('serverless')]
    public function testTransactions(UnifiedTestCase $test): void
    {
        self::$runner->run($test);
    }

    public static function provideTransactionsTests(): Generator
    {
        return self::provideTests('transactions/tests/unified', 'transactions');
    }

    #[DataProvider('provideTransactionsConvenientApiTests')]
    public function testTransactionsConvenientApi(UnifiedTestCase $test): void
    {
        self::$runner->run($test);
    }

    public static function provideTransactionsConvenientApiTests(): Generator
    {
        return self::provideTests('transactions-convenient-api/tests/unified', 'transactions-convenient-api');
    }

    #[DataProvider('provideVersionedApiTests')]
    #[Group('serverless')]
    #[Group('versioned-api')]
    public function testVersionedApi(UnifiedTestCase $test): void
    {
        self::$runner->run($test);
    }

    public static function provideVersionedApiTests(): Generator
    {
        return self::provideTests('versioned-api/tests', 'versioned-api');
    }

    #[DataProvider('providePassingTests')]
    public function testPassingTests(UnifiedTestCase $test): void
    {
        self::$runner->run($test);
    }

    public static function providePassingTests(): Generator
    {
        yield from self::provideTests('unified-test-format/tests/valid-pass', 'valid-pass');
    }

    #[DataProvider('provideFailingTests')]
    public function testFailingTests(UnifiedTestCase $test): void
    {
        // Cannot use expectException(), as it ignores PHPUnit Exceptions
        $failed = false;

        // phpcs:disable SlevomatCodingStandard.Exceptions.ReferenceThrowableOnly.ReferencedGeneralException
        /* Failing tests should never produce PHP errors, so intentionally catch
         * Exception instead of Throwable. */
        try {
            self::$runner->run($test);
        } catch (Exception $e) {
            // Respect skipped tests (e.g. evaluated runOnRequirements)
            if ($e instanceof SkippedTest) {
                throw $e;
            }

            /* As is done in PHPUnit\Framework\TestCase::runBare(), exceptions
             * other than a select few will indicate a test failure. We cannot
             * call TestCase::hasFailed() because runBare() has yet to catch the
             * exceptions and update the TestCase's status.
             *
             * IncompleteTest is intentionally omitted as it is thrown for an
             * incompatible schema. This differs from PHPUnit's internal logic.
             */
            $failed = ! ($e instanceof Warning);
        }

        // phpcs:enable

        $this->assertTrue($failed, 'Expected test to throw an exception');
    }

    public static function provideFailingTests(): Generator
    {
        yield from self::provideTests('unified-test-format/tests/valid-fail', 'valid-fail');
    }

    #[DataProvider('provideIndexManagementTests')]
    public function testIndexManagement(UnifiedTestCase $test): void
    {
        if (self::isAtlas()) {
            self::markTestSkipped('Search Indexes tests must run on a non-Atlas cluster');
        }

        if (! self::isEnterprise()) {
            self::markTestSkipped('Specific Atlas error messages are only available on Enterprise server');
        }

        self::$runner->run($test);
    }

    public static function provideIndexManagementTests(): Generator
    {
        yield from self::provideTests('index-management/tests', 'index-management');
    }

    private static function provideTests(string $directory, string $testGroup): Generator
    {
        $pattern = self::$testDir . '/' . $directory . '/*.json';

        $duplicateTests = array_flip(self::$duplicateTests);

        foreach (glob($pattern) as $filename) {
            foreach (UnifiedTestCase::fromFile($filename) as $name => $test) {
                $testKey = $testGroup . '/' . $name;

                if (isset($duplicateTests[$testKey])) {
                    continue;
                }

                yield $testKey => [$test];
            }
        }
    }
}<|MERGE_RESOLUTION|>--- conflicted
+++ resolved
@@ -62,24 +62,12 @@
         'valid-pass/matches-lte-operator: special lte matching operator' => 'CSOT is not yet implemented (PHPC-1760)',
         // libmongoc always adds readConcern to aggregate command
         'index-management/search index operations ignore read and write concern: listSearchIndexes ignores read and write concern' => 'libmongoc appends readConcern to aggregate command',
-<<<<<<< HEAD
         // Uses an invalid object name
         'run-command/runCursorCommand: does not close the cursor when receiving an empty batch' => 'Uses an invalid object name',
-=======
-        // Tests need updating of the spec test
-        'crud/aggregate-write-readPreference: Aggregate with $out includes read preference for 5.0+ server' => 'PHPLIB-1458',
-        'crud/aggregate-write-readPreference: Aggregate with $out omits read preference for pre-5.0 server' => 'PHPLIB-1458',
-        'crud/aggregate-write-readPreference: Aggregate with $merge includes read preference for 5.0+ server' => 'PHPLIB-1458',
-        'crud/aggregate-write-readPreference: Aggregate with $merge omits read preference for pre-5.0 server' => 'PHPLIB-1458',
-        'crud/db-aggregate-write-readPreference: Database-level aggregate with $out includes read preference for 5.0+ server' => 'PHPLIB-1458',
-        'crud/db-aggregate-write-readPreference: Database-level aggregate with $out omits read preference for pre-5.0 server' => 'PHPLIB-1458',
-        'crud/db-aggregate-write-readPreference: Database-level aggregate with $merge includes read preference for 5.0+ server' => 'PHPLIB-1458',
-        'crud/db-aggregate-write-readPreference: Database-level aggregate with $merge omits read preference for pre-5.0 server' => 'PHPLIB-1458',
         // GridFS deprecated fields are removed
         'gridfs/gridfs-upload-disableMD5: upload when length is 0 sans MD5' => 'Deprecated fields are removed',
         'gridfs/gridfs-upload-disableMD5: upload when length is 1 sans MD5' => 'Deprecated fields are removed',
         'gridfs/gridfs-upload: upload when contentType is provided' => 'Deprecated fields are removed',
->>>>>>> 7e7494d6
     ];
 
     /**
